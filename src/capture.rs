//! Capture database implementation for USB 2.0

use std::cmp::min;
use std::fmt::{Debug, Write};
use std::iter::once;
use std::num::NonZeroU32;
use std::ops::Range;
use std::path::Path;
use std::sync::atomic::{AtomicBool, AtomicU32};
use std::sync::atomic::Ordering::{Acquire, Release};
use std::sync::Arc;
use std::time::Duration;
use std::mem::size_of;

use crate::database::{
    Counter,
    CounterSet,
    CompactReader,
    CompactWriter,
    CompactSnapshot,
    CompactReaderOps,
    compact_index,
    DataReader,
    DataWriter,
    DataSnapshot,
    DataReaderOps,
    data_stream,
    data_stream_with_block_size,
    Snapshot,
};
use crate::event::EventType;
use crate::usb::{self, prelude::*};
use crate::util::{
    dump::{Dump, restore},
    id::Id,
    rcu::SingleWriterRcu,
    vec_map::VecMap,
    Bytes,
    RangeLength,
    fmt_count,
    fmt_size,
};

use anyhow::{Context, Error, bail};
use arc_swap::{ArcSwap, ArcSwapOption};
use bytemuck_derive::{Pod, Zeroable};
use itertools::Itertools;
use merge::Merge;
use num_enum::{IntoPrimitive, FromPrimitive};

// Use 2MB block size for packet data, which is a large page size on x86_64.
const PACKET_DATA_BLOCK_SIZE: usize = 0x200000;

/// Metadata about the capture.
#[derive(Clone, Default, Merge)]
pub struct CaptureMetadata {
    // Fields corresponding to PCapNG section header.
    pub application: Option<String>,
    pub os: Option<String>,
    pub hardware: Option<String>,
    pub comment: Option<String>,

    // Fields corresponding to PcapNG interface description.
    pub iface_desc: Option<String>,
    pub iface_hardware: Option<String>,
    pub iface_os: Option<String>,
    pub iface_speed: Option<Speed>,
    pub iface_snaplen: Option<NonZeroU32>,

    // Fields corresponding to PcapNG interface statistics.
    pub start_time: Option<Duration>,
    pub end_time: Option<Duration>,
    pub dropped: Option<u64>,
}

/// Capture state shared between readers and writers.
pub struct CaptureShared {
    pub metadata: ArcSwap<CaptureMetadata>,
    pub device_data: ArcSwap<VecMap<DeviceId, Arc<DeviceData>>>,
    pub endpoint_index: ArcSwap<VecMap<DeviceAddr, VecMap<EndpointAddr, EndpointId>>>,
    pub endpoint_readers: ArcSwap<VecMap<EndpointId, Arc<EndpointReader>>>,
    pub complete: AtomicBool,
}

/// Unique handle for write access to a capture.
pub struct CaptureWriter {
    pub counters: CounterSet,
    pub shared: Arc<CaptureShared>,
    pub endpoint_writers: VecMap<EndpointId, EndpointWriter>,
    pub packet_data: DataWriter<u8, PACKET_DATA_BLOCK_SIZE>,
    pub packet_index: CompactWriter<PacketId, PacketByteId, 2>,
    pub packet_times: CompactWriter<PacketId, Timestamp, 3>,
    pub event_index: CompactWriter<EventId, PacketId>,
    pub event_codes: DataWriter<u8>,
    pub transaction_index: CompactWriter<TransactionId, PacketId>,
    pub group_index: DataWriter<GroupIndexEntry>,
    pub item_index: CompactWriter<TrafficItemId, GroupId>,
    pub devices: DataWriter<Device>,
    pub endpoints: DataWriter<Endpoint>,
    pub endpoint_states: DataWriter<u8>,
    pub endpoint_state_index: CompactWriter<GroupId, Id<u8>>,
    #[allow(dead_code)]
    pub end_index: CompactWriter<GroupId, TrafficItemId>,
}

/// Cloneable handle for read access to a capture.
#[derive(Clone)]
pub struct CaptureReader {
    pub shared: Arc<CaptureShared>,
    endpoint_readers: VecMap<EndpointId, EndpointReader>,
    pub packet_data: DataReader<u8, PACKET_DATA_BLOCK_SIZE>,
    pub packet_index: CompactReader<PacketId, PacketByteId>,
    pub packet_times: CompactReader<PacketId, Timestamp>,
    pub event_index: CompactReader<EventId, PacketId>,
    pub event_codes: DataReader<u8>,
    pub transaction_index: CompactReader<TransactionId, PacketId>,
    pub group_index: DataReader<GroupIndexEntry>,
    pub item_index: CompactReader<TrafficItemId, GroupId>,
    pub devices: DataReader<Device>,
    pub endpoints: DataReader<Endpoint>,
    pub endpoint_states: DataReader<u8>,
    pub endpoint_state_index: CompactReader<GroupId, Id<u8>>,
    #[allow(dead_code)]
    pub end_index: CompactReader<GroupId, TrafficItemId>,
}

/// Create a capture reader-writer pair.
pub fn create_capture()
    -> Result<(CaptureWriter, CaptureReader), Error>
{
    let mut counters = CounterSet::new();
    let db = &mut counters;
    // Create all the required streams.
    let (data_writer, data_reader) =
        data_stream_with_block_size::<_, PACKET_DATA_BLOCK_SIZE>(db)?;
    let (packets_writer, packets_reader) = compact_index(db)?;
    let (timestamp_writer, timestamp_reader) = compact_index(db)?;
    let (event_index_writer, event_index_reader) = compact_index(db)?;
    let (event_codes_writer, event_codes_reader) = data_stream(db)?;
    let (transactions_writer, transactions_reader) = compact_index(db)?;
    let (groups_writer, groups_reader) = data_stream(db)?;
    let (items_writer, items_reader) = compact_index(db)?;
    let (devices_writer, devices_reader) = data_stream(db)?;
    let (endpoints_writer, endpoints_reader) = data_stream(db)?;
    let (endpoint_state_writer, endpoint_state_reader) = data_stream(db)?;
    let (state_index_writer, state_index_reader) = compact_index(db)?;
    let (end_writer, end_reader) = compact_index(db)?;

    // Create the state shared by readers and writer.
    let shared = Arc::new(CaptureShared {
        metadata: ArcSwap::new(Arc::new(CaptureMetadata::default())),
        device_data: ArcSwap::new(Arc::new(VecMap::new())),
        endpoint_index: ArcSwap::new(Arc::new(VecMap::new())),
        endpoint_readers: ArcSwap::new(Arc::new(VecMap::new())),
        complete: AtomicBool::from(false),
    });

    // Create the write handle.
    let writer = CaptureWriter {
        counters,
        shared: shared.clone(),
        endpoint_writers: VecMap::new(),
        packet_data: data_writer,
        packet_index: packets_writer,
        packet_times: timestamp_writer,
        event_index: event_index_writer,
        event_codes: event_codes_writer,
        transaction_index: transactions_writer,
        group_index: groups_writer,
        item_index: items_writer,
        devices: devices_writer,
        endpoints: endpoints_writer,
        endpoint_states: endpoint_state_writer,
        endpoint_state_index: state_index_writer,
        end_index: end_writer,
    };

    // Create the first read handle.
    let reader = CaptureReader {
        shared,
        endpoint_readers: VecMap::new(),
        packet_data: data_reader,
        packet_index: packets_reader,
        packet_times: timestamp_reader,
        event_index: event_index_reader,
        event_codes: event_codes_reader,
        transaction_index: transactions_reader,
        group_index: groups_reader,
        item_index: items_reader,
        devices: devices_reader,
        endpoints: endpoints_reader,
        endpoint_states: endpoint_state_reader,
        endpoint_state_index: state_index_reader,
        end_index: end_reader,
    };

    // Return the pair.
    Ok((writer, reader))
}

/// Per-endpoint state shared between readers and writers.
pub struct EndpointShared {
    pub total_data: Counter,
    #[allow(dead_code)]
    pub first_item_id: ArcSwapOption<TrafficItemId>,
}

/// Unique handle for write access to endpoint data.
pub struct EndpointWriter {
    pub shared: Arc<EndpointShared>,
    pub transaction_ids: CompactWriter<EndpointTransactionId, TransactionId>,
    pub group_index: CompactWriter<EndpointGroupId, EndpointTransactionId>,
    pub data_transactions: CompactWriter<EndpointDataEvent, EndpointTransactionId>,
    pub data_byte_counts: CompactWriter<EndpointDataEvent, EndpointByteCount>,
    pub end_index: CompactWriter<EndpointGroupId, TrafficItemId>,
}

/// Cloneable handle for read access to endpoint data.
#[derive(Clone)]
pub struct EndpointReader {
    pub shared: Arc<EndpointShared>,
    pub transaction_ids: CompactReader<EndpointTransactionId, TransactionId>,
    pub group_index: CompactReader<EndpointGroupId, EndpointTransactionId>,
    pub data_transactions: CompactReader<EndpointDataEvent, EndpointTransactionId>,
    pub data_byte_counts: CompactReader<EndpointDataEvent, EndpointByteCount>,
    pub end_index: CompactReader<EndpointGroupId, TrafficItemId>,
}

/// Create a per-endpoint reader-writer pair.
pub fn create_endpoint(db: &mut CounterSet)
    -> Result<(EndpointWriter, EndpointReader), Error>
{
    // Create all the required streams.
    let (transactions_writer, transactions_reader) = compact_index(db)?;
    let (groups_writer, groups_reader) = compact_index(db)?;
    let (data_transaction_writer, data_transaction_reader) = compact_index(db)?;
    let (data_byte_count_writer, data_byte_count_reader) = compact_index(db)?;
    let (end_writer, end_reader) = compact_index(db)?;

    // Create the shared state.
    let shared = Arc::new(EndpointShared {
        total_data: db.new_counter(),
        first_item_id: ArcSwapOption::const_empty(),
    });

    // Create the write handle.
    let writer = EndpointWriter {
        shared: shared.clone(),
        transaction_ids: transactions_writer,
        group_index: groups_writer,
        data_transactions: data_transaction_writer,
        data_byte_counts: data_byte_count_writer,
        end_index: end_writer,
    };

    // Create the read handle.
    let reader = EndpointReader {
        shared,
        transaction_ids: transactions_reader,
        group_index: groups_reader,
        data_transactions: data_transaction_reader,
        data_byte_counts: data_byte_count_reader,
        end_index: end_reader,
    };

    // Return the pair.
    Ok((writer, reader))
}

pub type PacketByteId = Id<u8>;
pub type PacketId = Id<PacketByteId>;
pub type EventId = Id<u8>;
pub type Timestamp = u64;
pub type TransactionId = Id<PacketId>;
pub type GroupId = Id<GroupIndexEntry>;
pub type EndpointTransactionId = Id<TransactionId>;
pub type EndpointGroupId = Id<EndpointTransactionId>;
pub type TrafficItemId = Id<GroupId>;
pub type DeviceId = Id<Device>;
pub type EndpointId = Id<Endpoint>;
pub type EndpointDataEvent = u64;
pub type EndpointByteCount = u64;
pub type DeviceVersion = u32;

#[derive(Copy, Clone, Debug, Default, Pod, Zeroable)]
#[repr(C)]
pub struct Device {
    pub address: DeviceAddr,
}

bitfield! {
    #[derive(Copy, Clone, Debug, Default, Pod, Zeroable)]
    #[repr(C)]
    pub struct Endpoint(u64);
    pub u64, from into DeviceId, device_id, set_device_id: 50, 0;
    pub u8, from into DeviceAddr, device_address, set_device_address: 57, 51;
    pub u8, from into EndpointNum, number, set_number: 62, 58;
    pub u8, from into Direction, direction, set_direction: 63, 63;
}

impl Endpoint {
    fn address(&self) -> EndpointAddr {
        EndpointAddr::from_parts(self.number(), self.direction())
    }
}

impl std::fmt::Display for Endpoint {
    fn fmt(&self, f: &mut std::fmt::Formatter) -> std::fmt::Result {
        write!(f, "{}.{} {}",
               self.device_address(),
               self.number(),
               self.direction()
               )
    }
}

bitfield! {
    #[derive(Copy, Clone, Debug, Default, Pod, Zeroable)]
    #[repr(C)]
    pub struct GroupIndexEntry(u64);
    pub u64, from into EndpointGroupId, group_id, set_group_id: 51, 0;
    pub u64, from into EndpointId, endpoint_id, set_endpoint_id: 62, 52;
    pub u8, _is_start, _set_is_start: 63, 63;
}

impl GroupIndexEntry {
    pub fn is_start(&self) -> bool {
        self._is_start() != 0
    }

    pub fn set_is_start(&mut self, value: bool) {
        self._set_is_start(value as u8)
    }
}

#[derive(Copy, Clone, IntoPrimitive, FromPrimitive, PartialEq, Eq)]
#[repr(u8)]
pub enum EndpointState {
    #[default]
    Idle = 0,
    Starting = 1,
    Ongoing = 2,
    Ending = 3,
}

pub const CONTROL_EP_NUM: EndpointNum = EndpointNum(0);
pub const EVENT_EP_NUM:   EndpointNum = EndpointNum(0x10);
pub const INVALID_EP_NUM: EndpointNum = EndpointNum(0x11);
pub const FRAMING_EP_NUM: EndpointNum = EndpointNum(0x12);

pub const EVENT_EP_ID:   EndpointId = EndpointId::constant(0);
pub const INVALID_EP_ID: EndpointId = EndpointId::constant(1);
pub const FRAMING_EP_ID: EndpointId = EndpointId::constant(2);
pub const FIRST_EP_ID:   EndpointId = EndpointId::constant(3);

pub const NUM_SPECIAL_DEVICES:   u64 = 1;
pub const NUM_SPECIAL_ENDPOINTS: u64 = 3;

#[derive(Copy, Clone, Debug, PartialEq)]
pub enum EndpointType {
    Unidentified,
    Framing,
    Invalid,
    Normal(usb::EndpointType)
}

impl std::fmt::Display for EndpointType {
    fn fmt(&self, f: &mut std::fmt::Formatter) -> std::fmt::Result {
        use EndpointType::*;
        match self {
            Normal(usb_type) => std::fmt::Display::fmt(&usb_type, f),
            Unidentified => write!(f, "unidentified"),
            Framing => write!(f, "framing"),
            Invalid => write!(f, "invalid"),
        }
    }
}

type EndpointDetails = (usb::EndpointType, Option<usize>);

#[derive(Default)]
pub struct DeviceData {
    pub device_descriptor: ArcSwapOption<DeviceDescriptor>,
    pub configurations: ArcSwap<VecMap<ConfigNum, Arc<Configuration>>>,
    pub config_number: ArcSwapOption<ConfigNum>,
    pub interface_settings: ArcSwap<VecMap<InterfaceNum, InterfaceAlt>>,
    pub endpoint_details: ArcSwap<VecMap<EndpointAddr, EndpointDetails>>,
    pub strings: ArcSwap<VecMap<StringId, UTF16ByteVec>>,
    pub version: AtomicU32,
}

impl DeviceData {
    pub fn description(&self) -> String {
        match self.device_descriptor.load().as_ref() {
            None => "Unknown".to_string(),
            Some(descriptor) => {
                let str_id = descriptor.product_str_id;
                if let Some(utf16) = self.strings.load().get(str_id) {
                    let chars = utf16.chars();
                    if let Ok(string) = String::from_utf16(&chars) {
                        return format!("{}", string.escape_default());
                    }
                }
                format!(
                    "{:04X}:{:04X}",
                    descriptor.vendor_id,
                    descriptor.product_id)
            }
        }
    }

    pub fn configuration(&self, number: ConfigNum)
        -> Result<Arc<Configuration>, Error>
    {
        match self.configurations.load().get(number) {
            Some(config) => Ok(config.clone()),
            None => bail!("No descriptor for config {number}")
        }
    }

    pub fn endpoint_details(&self, addr: EndpointAddr)
        -> (EndpointType, Option<usize>)
    {
        use EndpointType::*;
        match addr.number() {
            INVALID_EP_NUM => (Invalid, None),
            FRAMING_EP_NUM => (Framing, None),
            CONTROL_EP_NUM => (
                Normal(usb::EndpointType::Control),
                self.device_descriptor.load().as_ref().map(|desc| {
                    desc.max_packet_size_0 as usize
                })
            ),
            _ => match self.endpoint_details.load().get(addr) {
                Some((ep_type, ep_max)) => (Normal(*ep_type), *ep_max),
                None => (Unidentified, None)
            }
        }
    }

    pub fn update_endpoint_details(&self) {
        if let Some(number) = self.config_number.load().as_ref() {
            if let Some(config) = &self.configurations.load().get(**number) {
                let iface_settings = self.interface_settings.load();
                self.endpoint_details.update(|endpoint_details| {
                    for ((num, alt), iface) in config.interfaces.iter() {
                        if iface_settings.get(*num) == Some(alt) {
                            for endpoint in &iface.endpoints {
                                let ep_desc = &endpoint.descriptor;
                                let ep_addr = ep_desc.endpoint_address;
                                let ep_type = ep_desc.attributes.endpoint_type();
                                let ep_max = ep_desc.max_packet_size as usize;
                                endpoint_details.set(
                                    ep_addr,
                                    (ep_type, Some(ep_max))
                                );
                            }
                        }
                    }
                });
            }
        }
    }

    pub fn set_endpoint_type(&self,
                             addr: EndpointAddr,
                             ep_type: usb::EndpointType)
    {
        self.endpoint_details.maybe_update(|endpoint_details| {
            if endpoint_details.get(addr).is_none() {
                endpoint_details.set(addr, (ep_type, None));
                true
            } else {
                false
            }
        });
    }

    pub fn decode_request(&self, fields: &SetupFields, payload: &[u8])
        -> Result<(), Error>
    {
        let req_type = fields.type_fields.request_type();
        let request = StandardRequest::from(fields.request);
        match (req_type, request) {
            (RequestType::Standard, StandardRequest::GetDescriptor)
                => self.decode_descriptor_read(fields, payload)?,
            (RequestType::Standard, StandardRequest::SetConfiguration)
                => self.decode_configuration_set(fields)?,
            (RequestType::Standard, StandardRequest::SetInterface)
                => self.decode_interface_set(fields)?,
            _ => ()
        }
        Ok(())
    }

    pub fn decode_descriptor_read(&self,
                                  fields: &SetupFields,
                                  payload: &[u8])
        -> Result<(), Error>
    {
        let recipient = fields.type_fields.recipient();
        let desc_type = DescriptorType::from((fields.value >> 8) as u8);
        let length = payload.len();
        match (recipient, desc_type) {
            (Recipient::Device, DescriptorType::Device) => {
                if length == size_of::<DeviceDescriptor>() {
                    let descriptor = DeviceDescriptor::from_bytes(payload);
                    self.device_descriptor.swap(Some(Arc::new(descriptor)));
                    self.increment_version();
                }
            },
            (Recipient::Device, DescriptorType::Configuration) => {
                let size = size_of::<ConfigDescriptor>();
                if length >= size {
                    let configuration = Configuration::from_bytes(payload);
                    if let Some(config) = configuration {
                        let config_num = ConfigNum::from(
                            config.descriptor.config_value);
                        self.configurations.update(|configurations| {
                            configurations.set(config_num, Arc::new(config));
                        });
                        self.update_endpoint_details();
                        self.increment_version();
                    }
                }
            },
            (Recipient::Device, DescriptorType::String) => {
                if length >= 2 {
                    let string = UTF16ByteVec(payload[2..length].to_vec());
                    let string_id =
                        StringId::from((fields.value & 0xFF) as u8);
                    self.strings.update(|strings| {
                        strings.set(string_id, string)
                    });
                    self.increment_version();
                }
            },
            _ => {}
        };
        Ok(())
    }

    fn decode_configuration_set(&self, fields: &SetupFields)
        -> Result<(), Error>
    {
        let config_number = ConfigNum(fields.value.try_into()?);
        self.config_number.swap(Some(Arc::new(config_number)));
        let mut interface_settings = VecMap::new();
        if let Some(config) = self.configurations.load().get(config_number) {
            // All interfaces are reset to setting zero.
            for (num, _alt) in config.interfaces
                .keys()
                .unique_by(|(num, _alt)| num)
            {
                interface_settings.set(*num, InterfaceAlt(0));
            }
        }
        self.interface_settings.swap(Arc::new(interface_settings));
        self.update_endpoint_details();
        self.increment_version();
        Ok(())
    }

    fn decode_interface_set(&self, fields: &SetupFields)
        -> Result<(), Error>
    {
        let iface_num = InterfaceNum(fields.index.try_into()?);
        let iface_alt = InterfaceAlt(fields.value.try_into()?);
        self.interface_settings.update(|interface_settings|
            interface_settings.set(iface_num, iface_alt)
        );
        self.update_endpoint_details();
        self.increment_version();
        Ok(())
    }

    fn increment_version(&self) {
        self.version.fetch_add(1, Release);
    }

    pub fn version(&self) -> DeviceVersion {
        self.version.load(Acquire)
    }
}

impl Configuration {
    pub fn function(&self, number: usize) -> Result<&Function, Error> {
        match self.functions.values().nth(number) {
            Some(function) => Ok(function),
            _ => bail!("Configuration has no function with index {number}")
        }
    }

    pub fn interface(&self, key: InterfaceKey)
        -> Result<&Interface, Error>
    {
        self.interfaces
            .get(&key)
            .context("Configuration has no interface matching {key:?}")
    }

    pub fn associated_interfaces(&self, desc: &InterfaceAssociationDescriptor)
        -> impl Iterator<Item=&Interface>
    {
        self.interfaces.range(desc.interface_range()).map(|(_k, v)| v)
    }

    pub fn unassociated_interfaces(&self)  -> impl Iterator<Item=&Interface> {
        let associated_ranges = self.functions
            .values()
            .map(|f| f.descriptor.interface_range())
            .collect::<Vec<_>>();
        self.interfaces
            .iter()
            .filter_map(move |(key, interface)| {
                if associated_ranges.iter().any(|range| range.contains(key)) {
                    None
                } else {
                    Some(interface)
                }
            })
    }

    pub fn other_descriptor(&self, number: usize)
        -> Result<&Descriptor, Error>
    {
        match self.other_descriptors.get(number) {
            Some(desc) => Ok(desc),
            _ => bail!("Configuration has no other descriptor {number}")
        }
    }
}

impl Interface {
    pub fn endpoint(&self, number: InterfaceEpNum)
        -> Result<&usb::Endpoint, Error>
    {
        match self.endpoints.get(number.0 as usize) {
            Some(ep) => Ok(ep),
            _ => bail!("Interface has no endpoint {number}")
        }
    }

    pub fn other_descriptor(&self, number: usize)
        -> Result<&Descriptor, Error>
    {
        match self.other_descriptors.get(number) {
            Some(desc) => Ok(desc),
            _ => bail!("Interface has no other descriptor {number}")
        }
    }
}

pub struct Transaction {
    id: TransactionId,
    start_pid: PID,
    end_pid: PID,
    split: Option<(SplitFields, PID)>,
    pub packet_id_range: Range<PacketId>,
    data_packet_id: Option<PacketId>,
    pub payload_byte_range: Option<Range<Id<u8>>>,
}

#[derive(PartialEq)]
pub enum TransactionResult {
    Success,
    Failure,
    Ambiguous
}

impl Transaction {
    fn packet_count(&self) -> u64 {
        self.packet_id_range.len()
    }

    fn payload_size(&self) -> Option<u64> {
        self.payload_byte_range.as_ref().map(|range| range.len())
    }

    fn result(&self, ep_type: EndpointType) -> TransactionResult {
        use PID::*;
        use EndpointType::*;
        use usb::EndpointType::*;
        use TransactionResult::*;
        match (self.start_pid, self.end_pid) {

            // SPLIT is successful if it ends with DATA0/DATA1/ACK/NYET.
            (SPLIT, DATA0 | DATA1 | ACK | NYET) => Success,

            // SETUP/IN/OUT is successful if it ends with ACK/NYET.
            (SETUP | IN | OUT, ACK | NYET) => Success,

            // IN/OUT followed by DATA0/DATA1 depends on endpoint type.
            (IN | OUT, DATA0 | DATA1) => match ep_type {
                // For an isochronous endpoint this is a success.
                Normal(Isochronous) => Success,
                // For an unidentified endpoint this is ambiguous.
                Unidentified => Ambiguous,
                // For any other endpoint type this is a failure (no handshake).
                _ => Failure,
            },

            (..) => Failure
        }
    }

    fn control_result(&self, direction: Direction) -> ControlResult {
        use ControlResult::*;
        use StartComplete::*;
        use Direction::*;
        use PID::*;
        use EndpointType::*;
        use usb::EndpointType::*;
        use TransactionResult::*;
        let end_pid = match (direction, self.start_pid, self.split.as_ref()) {
            (In,  OUT,   None) |
            (Out, IN,    None) =>
                self.end_pid,
            (In,  SPLIT, Some((split_fields, OUT))) |
            (Out, SPLIT, Some((split_fields, IN ))) => {
                if split_fields.sc() == Complete {
                    self.end_pid
                } else {
                    return Incomplete
                }
            },
            // A lone ACK is possible after LS keepalive.
            (_, ACK, _) => return Completed,

            _ => return if self.end_pid == STALL { Stalled } else { Incomplete }
        };
        if end_pid == STALL {
            Stalled
        } else if self.result(Normal(Control)) == Success {
            Completed
        } else {
            Incomplete
        }
    }

    fn outcome(&self) -> Option<PID> {
        use PID::*;
        match self.end_pid {
            // Any handshake response should be displayed as an outcome.
            ACK | NAK | NYET | STALL | ERR => Some(self.end_pid),
            _ => None
        }
    }

    pub fn description<C: CaptureReaderOps>(
        &self,
        capture: &mut C,
        endpoint: &Endpoint,
        detail: bool
    ) -> Result<String, Error> {
        use PID::*;
        use StartComplete::*;
        Ok(match (self.start_pid, &self.split) {
            (SOF, _) => format!(
                "{} SOF packets", self.packet_count()),
            (SPLIT, Some((split_fields, token_pid))) => format!(
                "{} {}",
                match split_fields.sc() {
                    Start => "Starting",
                    Complete => "Completing",
                },
                self.inner_description(capture, endpoint, *token_pid, detail)?
            ),
            (ACK | NAK | STALL | DATA0 | DATA1, _) => {
                // We don't expect these packets to start a transaction. Maybe
                // a previous transaction was interrupted by an LS keepalive.
                if self.id.value >= 2 &&
                    capture.ls_keepalive_at(self.packet_id_range.start - 1)?
                {
                    let previous_transaction = capture.transaction(self.id - 2)?;
                    if detail {
                        format!(
                            "Continuing {} transaction on device {}, endpoint {}, {} response",
                            previous_transaction.start_pid,
                            endpoint.device_address(),
                            endpoint.number(),
                            self.start_pid)
                    } else {
                        format!("Continuing {} transaction on {}.{}, {}",
                            previous_transaction.start_pid,
                            endpoint.device_address(),
                            endpoint.number(),
                            self.start_pid)
                    }
                } else {
                    self.inner_description(capture, endpoint, self.start_pid, detail)?
                }
            },
            (pid, _) => self.inner_description(capture, endpoint, pid, detail)?
        })
    }

    fn inner_description<C: CaptureReaderOps>(
        &self,
        capture: &mut C,
        endpoint: &Endpoint,
        pid: PID,
        detail: bool
    ) -> Result<String, Error> {
        if endpoint.number() == INVALID_EP_NUM {
            return Ok(format!("{pid} transaction"));
        }
        let mut s = String::new();
        if detail {
            write!(s, "{} transaction on device {}, endpoint {}",
                pid, endpoint.device_address(), endpoint.number())
        } else {
            write!(s, "{} transaction on {}.{}",
                pid, endpoint.device_address(), endpoint.number())
        }?;
        match (self.payload_size(), self.outcome(), detail) {
            (None, None, _) => Ok(()),
            (None, Some(outcome), false) => write!(s,
                ", {outcome}"),
            (None, Some(outcome), true) => write!(s,
                ", {outcome} response"),
            (Some(0), None, _) => write!(s,
                " with no data"),
            (Some(0), Some(outcome), false) => write!(s,
                " with no data, {outcome}"),
            (Some(0), Some(outcome), true) => write!(s,
                " with no data, {outcome} response"),
            (Some(size), None, false) => write!(s,
                " with {size} data bytes: {}",
                Bytes::first(100, &capture.transaction_bytes(self)?)),
            (Some(size), None, true) => write!(s,
                " with {size} data bytes\nPayload: {}",
                Bytes::first(1024, &capture.transaction_bytes(self)?)),
            (Some(size), Some(outcome), false) => write!(s,
                " with {size} data bytes, {outcome}: {}",
                Bytes::first(100, &capture.transaction_bytes(self)?)),
            (Some(size), Some(outcome), true) => write!(s,
                " with {size} data bytes, {outcome} response\nPayload: {}",
                Bytes::first(1024, &capture.transaction_bytes(self)?)),
        }?;
        Ok(s)
    }
}

pub struct Group {
    pub endpoint_id: EndpointId,
    pub endpoint: Endpoint,
    pub endpoint_type: EndpointType,
    pub range: Range<EndpointTransactionId>,
    pub count: u64,
    pub content: GroupContent,
}

pub enum GroupContent {
    Request(ControlTransfer),
    Data(Range<EndpointDataEvent>),
    Polling(u64),
    Ambiguous(Range<EndpointDataEvent>, u64),
    IncompleteRequest,
    Framing,
    Invalid,
}


impl CaptureWriter {
    pub fn device_data(&self, id: DeviceId)
        -> Result<Arc<DeviceData>, Error>
    {
        Ok(self.shared.device_data
            .load()
            .get(id)
            .context("Capture has no device with ID {id}")?
            .clone())
    }

    pub fn print_storage_summary(&self) {
        let mut overhead: u64 =
            self.packet_index.size() +
            self.transaction_index.size() +
            self.group_index.size() +
            self.endpoint_states.size() +
            self.endpoint_state_index.size();
        let mut trx_count = 0;
        let mut trx_size = 0;
        let mut xfr_count = 0;
        let mut xfr_size = 0;
        for ep_traf in self.shared.endpoint_readers.load().as_ref() {
            trx_count += ep_traf.transaction_ids.len();
            trx_size += ep_traf.transaction_ids.size();
            xfr_count += ep_traf.group_index.len();
            xfr_size += ep_traf.group_index.size();
            overhead += trx_size + xfr_size;
        }
        let ratio = (overhead as f32) / (self.packet_data.size() as f32);
        let percentage = ratio * 100.0;
        print!(concat!(
            "Storage summary:\n",
            "  Packet data: {}\n",
            "  Packet index: {}\n",
            "  Transaction index: {}\n",
            "  Transaction group index: {}\n",
            "  Endpoint states: {}\n",
            "  Endpoint state index: {}\n",
            "  Endpoint transaction indices: {} values, {}\n",
            "  Endpoint transaction group indices: {} values, {}\n",
            "Total overhead: {:.1}% ({})\n"),
            fmt_size(self.packet_data.size()),
            &self.packet_index,
            &self.transaction_index,
            &self.group_index,
            &self.endpoint_states,
            &self.endpoint_state_index,
            fmt_count(trx_count), fmt_size(trx_size),
            fmt_count(xfr_count), fmt_size(xfr_size),
            percentage, fmt_size(overhead),
        )
    }

    pub fn snapshot(&mut self) -> CaptureSnapshot {
        CaptureSnapshot {
            db: self.counters.snapshot(),
            device_data: self.shared.device_data.load_full(),
            endpoint_index: self.shared.endpoint_index.load_full(),
            complete: self.shared.complete.load(Acquire),
        }
    }
}

/// Snapshot of a capture.
#[derive(Clone)]
pub struct CaptureSnapshot {
    db: Snapshot,
    device_data: Arc<VecMap<DeviceId, Arc<DeviceData>>>,
    endpoint_index: Arc<VecMap<DeviceAddr, VecMap<EndpointAddr, EndpointId>>>,
    complete: bool,
}

/// Handle for access to a capture at a snapshot.
pub struct CaptureSnapshotReader<'r, 's> {
    endpoint_snapshots: VecMap<EndpointId, EndpointSnapshotReader<'r, 's>>,
    device_data: &'s Arc<VecMap<DeviceId, Arc<DeviceData>>>,
    endpoint_index: &'s Arc<VecMap<DeviceAddr, VecMap<EndpointAddr, EndpointId>>>,
    packet_data: DataSnapshot<'r, 's, u8, PACKET_DATA_BLOCK_SIZE>,
    packet_index: CompactSnapshot<'r, 's, PacketId, PacketByteId>,
    packet_times: CompactSnapshot<'r, 's, PacketId, Timestamp>,
    event_index: CompactSnapshot<'r, 's, EventId, PacketId>,
    event_codes: DataSnapshot<'r, 's, u8>,
    transaction_index: CompactSnapshot<'r, 's, TransactionId, PacketId>,
    group_index: DataSnapshot<'r, 's, GroupIndexEntry>,
    item_index: CompactSnapshot<'r, 's, TrafficItemId, GroupId>,
    devices: DataSnapshot<'r, 's, Device>,
    endpoints: DataSnapshot<'r, 's, Endpoint>,
    endpoint_states: DataSnapshot<'r, 's, u8>,
    endpoint_state_index: CompactSnapshot<'r, 's, GroupId, Id<u8>>,
    #[allow(dead_code)]
    end_index: CompactSnapshot<'r, 's, GroupId, TrafficItemId>,
    complete: bool,
}

pub enum PacketOrEvent {
    Packet(Vec<u8>),
    Event(EventType),
}

impl CaptureReader {
    /// Create a handle to access this capture at a snapshot.
    pub fn at<'r, 's>(&'r mut self, snapshot: &'s CaptureSnapshot)
        -> CaptureSnapshotReader<'r, 's>
    {
        let endpoints = self.endpoints.at(&snapshot.db);
        let shared_readers = self.shared.endpoint_readers.load();
        // For each endpoint in the snapshot, first ensure that we have an
        // EndpointReader for it in this CaptureReader.
        for i in 0..endpoints.len() {
            let endpoint_id = EndpointId::from(i);
            if self.endpoint_readers.get(endpoint_id).is_none() {
                let reader = shared_readers
                    .get(endpoint_id)
                    .unwrap()
                    .as_ref()
                    .clone();
                self.endpoint_readers.set(endpoint_id, reader);
            }
        }
        // Now construct an EndpointSnapshotReader referencing each reader.
        let mut endpoint_snapshots = VecMap::new();
        for i in 0..endpoints.len() {
            let endpoint_id = EndpointId::from(i);
            // SAFETY:
            // self.endpoint_readers is only ever modified above, and by the
            // method self.endpoint_traffic(&mut self), which can't be called
            // while we hold a &'r mut self reference. So it's safe to keep a
            // reference to one of its elements for lifetime 'r.
            let mut opt = self.endpoint_readers.get_mut(endpoint_id);
            let reader: &'_ mut EndpointReader = opt.as_mut().unwrap();
            let reader: &'r mut EndpointReader = unsafe {
                std::mem::transmute(reader)
            };
            endpoint_snapshots.set(endpoint_id, reader.at(&snapshot.db));
        }
        CaptureSnapshotReader {
            endpoint_snapshots,
            device_data: &snapshot.device_data,
            endpoint_index: &snapshot.endpoint_index,
            packet_data: self.packet_data.at(&snapshot.db),
            packet_index: self.packet_index.at(&snapshot.db),
            packet_times: self.packet_times.at(&snapshot.db),
            event_index: self.event_index.at(&snapshot.db),
            event_codes: self.event_codes.at(&snapshot.db),
            transaction_index: self.transaction_index.at(&snapshot.db),
            group_index: self.group_index.at(&snapshot.db),
            item_index: self.item_index.at(&snapshot.db),
            devices: self.devices.at(&snapshot.db),
            endpoints,
            endpoint_states: self.endpoint_states.at(&snapshot.db),
            endpoint_state_index: self.endpoint_state_index.at(&snapshot.db),
            end_index: self.end_index.at(&snapshot.db),
            complete: snapshot.complete,
        }
    }

    pub fn timestamped_packets_and_events(&mut self) ->
        Result <
            impl Iterator <
                Item=Result<(u64, PacketOrEvent), Error>
            > + use<'_>,
            Error
        >
    {
        use PacketOrEvent::*;
        let packet_count = self.packet_index.len();
        let packet_ids = PacketId::from(0)..PacketId::from(packet_count);
        let timestamps = self.packet_times.iter(&packet_ids)?;
        let packet_starts = self.packet_index.iter(&packet_ids)?;
        let packet_ends = self.packet_index
            .iter(&packet_ids)?
            .skip(1)
            .chain(once(Ok(PacketByteId::from(self.packet_data.len()))));
        let data_ranges = packet_starts.zip(packet_ends);
        let mut packet_data = self.packet_data.clone();
        Ok(timestamps
            .zip(0..packet_count)
            .zip(data_ranges)
            .map(move |((ts, id), (start, end))| {
                let packet_id = PacketId::from(id);
                let timestamp = ts?;
                let data_range = start?..end?;
                if data_range.is_empty() {
                    if let Some(event_id) = self.event(packet_id)? {
                        let event_type = self.event_type(event_id)?;
                        return Ok((timestamp, Event(event_type)))
                    }
                }
                let packet = packet_data.get_range(&data_range)?;
                Ok((timestamp, Packet(packet)))
            })
        )
    }
}

/// Operations supported by both `CaptureReader` and `CaptureSnapshotReader`.
pub trait CaptureReaderOps {
    /// Access data about the specified device.
    fn device_data(&self, device_id: DeviceId)
        -> Result<Arc<DeviceData>, Error>;

    /// Access traffic for the specified endpoint.
    fn endpoint_traffic(&mut self, endpoint_id: EndpointId)
        -> Result<&mut impl EndpointReaderOps, Error>;

    /// Fetch a specific packet byte.
    fn byte(&mut self, id: PacketByteId) -> Result<u8, Error>;

    /// Fetch a range of packet bytes.
    fn bytes(&mut self, range: &Range<PacketByteId>) -> Result<Vec<u8>, Error>;

    /// Get the number of packets in the capture.
    fn packet_count(&self) -> u64;

    /// Get the position of the first byte of a packet in the packet data stream.
    fn packet_start(&mut self, id: PacketId) -> Result<PacketByteId, Error>;

    /// Get the position of a packet's bytes in the packet data stream.
    fn packet_byte_range(&mut self, id: PacketId)
        -> Result<Range<PacketByteId>, Error>;

    /// Get the timestamp of a packet.
    fn packet_time(&mut self, id: PacketId) -> Result<Timestamp, Error>;

    /// Get the event ID associated with a packet ID, if there is one.
    fn event(&mut self, id: PacketId) -> Result<Option<EventId>, Error>;

    /// Get the event ID associated with a packet ID, unconditionally.
    fn event_id(&mut self, packet_id: PacketId) -> Result<EventId, Error>;

    /// Get the type of an event.
    fn event_type(&mut self, event_id: EventId) -> Result<EventType, Error>;

    /// Get the number of transactions in the capture.
    fn transaction_count(&self) -> u64;

    /// Find the packet ID of the first packet in a transaction.
    fn transaction_start(&mut self, id: TransactionId) -> Result<PacketId, Error>;

    /// Find the range of packet IDs in a transaction.
    fn transaction_packet_range(&mut self, id: TransactionId)
        -> Result<Range<PacketId>, Error>;

    /// Get the number of top-level items in a capture.
    fn item_count(&self) -> u64;

    /// Fetch the transaction group associated with a top-level item.
    fn item_group(&mut self, id: TrafficItemId) -> Result<GroupId, Error>;

    /// Get the number of transaction groups in the capture.
    fn group_count(&self) -> u64;

    /// Fetch the index entry for a transaction group.
    fn group_entry(&mut self, id: GroupId) -> Result<GroupIndexEntry, Error>;

    /// Get the number of devices in the capture.
    fn device_count(&self) -> u64;

    /// Fetch a specific device.
    fn device(&mut self, id: DeviceId) -> Result<Device, Error>;

    /// Get the number of endpoints in the capture.
    fn endpoint_count(&self) -> u64;

    /// Fetch a specific endpoint.
    fn endpoint(&mut self, id: EndpointId) -> Result<Endpoint, Error>;

    /// Fetch endpoint state data at the start of a transaction group.
    fn endpoint_state(&mut self, group_id: GroupId) -> Result<Vec<u8>, Error>;

    /// Whether the capture is complete.
    fn complete(&self) -> bool;

    /// Find the range of endpoint transaction IDs for a transaction group.
    fn group_range(
        &mut self,
        endpoint_id: EndpointId,
        ep_group_id: EndpointGroupId
    ) -> Result<Range<EndpointTransactionId>, Error> {
        let ep_traf = self.endpoint_traffic(endpoint_id)?;
        ep_traf.group_range(ep_group_id)
    }

    /// Fetch the SETUP packet fields for a control transaction.
    fn transaction_fields(&mut self, transaction: &Transaction)
        -> Result<Option<SetupFields>, Error>
    {
<<<<<<< HEAD
        let data_packet_id = match transaction.data_packet_id {
            Some(data_packet_id) => data_packet_id,
            None => {
                let start_packet_id = transaction.packet_id_range.start;
                if self.ls_keepalive_at(start_packet_id + 1)? {
                    start_packet_id + 2
                } else {
                    bail!("No data packet for SETUP transaction")
                }
            }
        };
        let data_packet = self.packet(data_packet_id)?;
        match data_packet.first() {
            None => bail!("Found empty packet instead of setup data"),
            Some(byte) => {
                let pid = PID::from(byte);
                if pid != PID::DATA0 {
                    bail!("Found {pid} packet instead of setup data")
                } else if data_packet.len() != 11 {
                    bail!("Found DATA0 with packet length {} \
                           instead of setup data", data_packet.len())
                } else {
                    Ok(SetupFields::from_data_packet(&data_packet))
=======
        Ok(match transaction.data_packet_id {
            None => None,
            Some(data_packet_id) => {
                let data_packet = self.packet(data_packet_id)?;
                match data_packet.first().map(PID::from) {
                    None => None,
                    Some(pid) => {
                        if pid != PID::DATA0 || data_packet.len() != 11 {
                            None
                        } else {
                            Some(SetupFields::from_data_packet(&data_packet))
                        }
                    }
>>>>>>> 543c76ba
                }
            }
        })
    }

    /// Fetch the payload bytes for a transaction.
    fn transaction_bytes(&mut self, transaction: &Transaction)
        -> Result<Vec<u8>, Error>
    {
        let data_packet_id = transaction.data_packet_id
            .context("Transaction has no data packet")?;
        let packet_byte_range = self.packet_byte_range(data_packet_id)?;
        let data_byte_range =
            packet_byte_range.start + 1 .. packet_byte_range.end - 2;
        self.bytes(&data_byte_range)
    }

    /// Fetch the payload bytes for a transfer.
    fn transfer_bytes(
        &mut self,
        endpoint_id: EndpointId,
        data_range: &Range<EndpointDataEvent>,
        length: usize,
    ) -> Result<Vec<u8>, Error> {
        let mut transfer_bytes = Vec::with_capacity(length);
        let mut data_range = data_range.clone();
        while transfer_bytes.len() < length {
            let data_id = data_range.next().with_context(|| format!(
                "Ran out of data events after fetching {}/{} requested bytes",
                transfer_bytes.len(), length))?;
            let ep_traf = self.endpoint_traffic(endpoint_id)?;
            let ep_transaction_id = ep_traf.data_transaction(data_id)?;
            let transaction_id = ep_traf.transaction_id(ep_transaction_id)?;
            let transaction = self.transaction(transaction_id)?;
            let transaction_bytes = self.transaction_bytes(&transaction)?;
            let required = min(
                length - transfer_bytes.len(),
                transaction_bytes.len()
            );
            transfer_bytes.extend(&transaction_bytes[..required]);
        }
        Ok(transfer_bytes)
    }

    /// Fetch all the bytes of a packet.
    fn packet(&mut self, id: PacketId)
        -> Result<Vec<u8>, Error>
    {
        let range = self.packet_byte_range(id)?;
        self.bytes(&range)
    }

    /// Fetch the PID of a packet.
    fn packet_pid(&mut self, id: PacketId)
        -> Result<PID, Error>
    {
        let byte_id = self.packet_start(id)?;
        Ok(PID::from(self.byte(byte_id)?))
    }

    /// Fetch information about a transaction.
    fn transaction(&mut self, id: TransactionId)
        -> Result<Transaction, Error>
    {
        let packet_id_range = self.transaction_packet_range(id)?;
        let packet_count = packet_id_range.len();
        let start_packet_id = packet_id_range.start;
        let start_pid = self.packet_pid(start_packet_id)?;
        let end_pid = self.packet_pid(packet_id_range.end - 1)?;
        use PID::*;
        use StartComplete::*;
        let (split, data_packet_id) = match start_pid {
            SETUP | IN | OUT if packet_count >= 2 =>
                (None, Some(start_packet_id + 1)),
            SPLIT => {
                let token_packet_id = start_packet_id + 1;
                let split_packet = self.packet(start_packet_id)?;
                let token_pid = self.packet_pid(token_packet_id)?;
                let split_fields = SplitFields::from_packet(&split_packet);
                let data_packet_id = match (split_fields.sc(), token_pid) {
                    (Start, SETUP | OUT) | (Complete, IN) => {
                        if packet_count >= 3 {
                            Some(start_packet_id + 2)
                        } else {
                            None
                        }
                    },
                    (..) => None
                };
                (Some((split_fields, token_pid)), data_packet_id)
            },
            ACK if start_packet_id.value >= 2 &&
                self.ls_keepalive_at(start_packet_id - 1)? =>
            {
                // DATA0/DATA1, LS keepalive, ACK. Data is two packets earlier.
                (None, Some(start_packet_id - 2))
            },
            DATA0 | DATA1 if start_packet_id.value >= 1 &&
                self.ls_keepalive_at(start_packet_id - 1)? =>
            {
                // IN/OUT/SETUP, LS keepalive, DATA0/DATA1. Data is right here.
                (None, Some(start_packet_id))
            },
            _ => (None, None)
        };
        let payload_byte_range = if let Some(packet_id) = data_packet_id {
            let packet_byte_range = self.packet_byte_range(packet_id)?;
            let pid = self.byte(packet_byte_range.start)?;
            match PID::from(pid) {
                DATA0 | DATA1 => Some({
                    packet_byte_range.start + 1 .. packet_byte_range.end - 2
                }),
                _ => None
            }
        } else {
            None
        };
        Ok(Transaction {
            id,
            start_pid,
            end_pid,
            split,
            data_packet_id,
            packet_id_range,
            payload_byte_range,
        })
    }

    /// Fetch information about a transaction group.
    fn group(
        &mut self,
        endpoint_id: EndpointId,
        ep_group_id: EndpointGroupId
    ) -> Result<Group, Error> {
        let endpoint = self.endpoint(endpoint_id)?;
        let device_id = endpoint.device_id();
        let dev_data = self.device_data(device_id)?;
        let ep_addr = endpoint.address();
        let (endpoint_type, _) = dev_data.endpoint_details(ep_addr);
        let range = self.group_range(endpoint_id, ep_group_id)?;
        let count = range.len();
        let content = match endpoint_type {
            EndpointType::Invalid => GroupContent::Invalid,
            EndpointType::Framing => GroupContent::Framing,
            EndpointType::Normal(usb::EndpointType::Control) => {
                let addr = endpoint.device_address();
                match self.control_transfer(
                    device_id, addr, endpoint_id, &range)?
                {
                    Some(transfer) => GroupContent::Request(transfer),
                    None => GroupContent::IncompleteRequest
                }
            },
            _ => {
                let ep_traf = self.endpoint_traffic(endpoint_id)?;
                let range = ep_traf.group_range(ep_group_id)?;
                let first_transaction_id =
                    ep_traf.transaction_id(range.start)?;
                let first_transaction =
                    self.transaction(first_transaction_id)?;
                let count = if first_transaction.split.is_some() {
                    count.div_ceil(2)
                } else {
                    count
                };
                match first_transaction.result(endpoint_type) {
                    TransactionResult::Success => {
                        let ep_traf = self.endpoint_traffic(endpoint_id)?;
                        let data_range = ep_traf.transfer_data_range(&range)?;
                        GroupContent::Data(data_range)
                    },
                    TransactionResult::Ambiguous => {
                        let ep_traf = self.endpoint_traffic(endpoint_id)?;
                        let data_range = ep_traf.transfer_data_range(&range)?;
                        GroupContent::Ambiguous(data_range, count)
                    },
                    TransactionResult::Failure => GroupContent::Polling(count),
                }
            }
        };
        Ok(Group {
            endpoint_id,
            endpoint,
            endpoint_type,
            range,
            count,
            content,
        })
    }

    /// Fetch information about a control transfer.
    fn control_transfer(&mut self,
                        device_id: DeviceId,
                        address: DeviceAddr,
                        endpoint_id: EndpointId,
                        range: &Range<EndpointTransactionId>)
        -> Result<Option<ControlTransfer>, Error>
    {
        let ep_traf = self.endpoint_traffic(endpoint_id)?;
        let transaction_ids = ep_traf.transaction_id_range(range)?;
        let data_range = ep_traf.transfer_data_range(range)?;
        let data_length = ep_traf
            .transfer_data_length(&data_range)?
            .try_into()?;
        let data = self.transfer_bytes(endpoint_id, &data_range, data_length)?;
        let setup_transaction = self.transaction(transaction_ids[0])?;
        let fields = match self.transaction_fields(&setup_transaction)? {
            Some(fields) => fields,
            None => return Ok(None)
        };
        let direction = fields.type_fields.direction();
        let last = transaction_ids.len() - 1;
        let last_transaction = self.transaction(transaction_ids[last])?;
        let result = last_transaction.control_result(direction);
        let recipient = fields.type_fields.recipient();
        let dev_data = self.device_data(device_id)?;
        let recipient_class = match recipient {
            Recipient::Device => dev_data.device_descriptor
                .load()
                .as_ref()
                .map(|desc| desc.device_class),
            Recipient::Interface => {
                let iface_num = InterfaceNum(fields.index as u8);
                if let (Some(config_num), Some(iface_alt)) = (
                    dev_data.config_number.load().as_ref(),
                    dev_data.interface_settings.load().get(iface_num))
                {
                    let iface_key = (iface_num, *iface_alt);
                    dev_data
                        .configurations
                        .load()
                        .get(**config_num)
                        .and_then(|config| config.interfaces.get(&iface_key))
                        .map(|interface| interface.descriptor.interface_class)
                } else {
                    None
                }
            }
            _ => None,
        };
        Ok(Some(ControlTransfer {
            address,
            fields,
            data,
            result,
            recipient_class,
        }))
    }

    /// Check whether a transaction group is ongoing at the end of the capture.
    fn group_extended(
        &mut self,
        endpoint_id: EndpointId,
        group_id: GroupId
    ) -> Result<bool, Error> {
        use EndpointState::*;
        let count = self.group_count();
        if group_id.value + 1 >= count {
            return Ok(false);
        };
        let state = self.endpoint_state(group_id + 1)?;
        Ok(match state.get(endpoint_id.value as usize) {
            Some(ep_state) => EndpointState::from(*ep_state) == Ongoing,
            None => false
        })
    }

    /// Check for an LS keepalive at a specific packet ID.
    fn ls_keepalive_at(&mut self, packet_id: PacketId) -> Result<bool, Error> {
        Ok(match self.event(packet_id)? {
            Some(event_id) =>
                self.event_type(event_id)? == EventType::LsKeepalive,
            None => false,
        })
    }
}

pub trait EndpointLookup {

    fn endpoint_lookup(
        &self,
        dev_addr: DeviceAddr,
        ep_addr: EndpointAddr,
    ) -> Option<EndpointId>;

    fn packet_endpoint(&self, pid: PID, packet: &[u8])
        -> Result<EndpointId, (DeviceAddr, EndpointAddr)>
    {
        match PacketFields::from_packet(packet) {
            PacketFields::SOF(_) => Ok(FRAMING_EP_ID),
            PacketFields::Token(token) => {
                let dev_addr = token.device_address();
                let ep_num = token.endpoint_number();
                let direction = match (ep_num.0, pid) {
                    (0, _)          => Direction::Out,
                    (_, PID::SETUP) => Direction::Out,
                    (_, PID::IN)    => Direction::In,
                    (_, PID::OUT)   => Direction::Out,
                    (_, PID::PING)  => Direction::Out,
                    _ => panic!("PID {pid} does not indicate a direction")
                };
                let ep_addr = EndpointAddr::from_parts(ep_num, direction);
                match self.endpoint_lookup(dev_addr, ep_addr) {
                    Some(id) => Ok(id),
                    None => Err((dev_addr, ep_addr)),
                }
            },
            _ => Ok(INVALID_EP_ID),
        }
    }
}

impl EndpointLookup for CaptureWriter {
    fn endpoint_lookup(
        &self,
        dev_addr: DeviceAddr,
        ep_addr: EndpointAddr
    ) -> Option<EndpointId> {
        self.shared.endpoint_index
            .load()
            .get(dev_addr)
            .and_then(|ep_index| ep_index.get(ep_addr))
            .copied()
    }
}

impl EndpointLookup for CaptureReader {
    fn endpoint_lookup(
        &self,
        dev_addr: DeviceAddr,
        ep_addr: EndpointAddr
    ) -> Option<EndpointId> {
        self.shared.endpoint_index
            .load()
            .get(dev_addr)
            .and_then(|ep_index| ep_index.get(ep_addr))
            .copied()
    }
}

impl EndpointLookup for CaptureSnapshotReader<'_, '_> {
    fn endpoint_lookup(
        &self,
        dev_addr: DeviceAddr,
        ep_addr: EndpointAddr
    ) -> Option<EndpointId> {
        self.endpoint_index
            .get(dev_addr)
            .and_then(|ep_index| ep_index.get(ep_addr))
            .copied()
    }
}

/// Handle for access to an endpoint at a snapshot.
pub struct EndpointSnapshotReader<'r, 's> {
    transaction_ids: CompactSnapshot<'r, 's, EndpointTransactionId, TransactionId>,
    group_index: CompactSnapshot<'r, 's, EndpointGroupId, EndpointTransactionId>,
    data_transactions: CompactSnapshot<'r, 's, EndpointDataEvent, EndpointTransactionId>,
    data_byte_counts: CompactSnapshot<'r, 's, EndpointDataEvent, EndpointByteCount>,
    end_index: CompactSnapshot<'r, 's, EndpointGroupId, TrafficItemId>,
    total_data: u64,
}

impl EndpointReader {
    /// Create a handle to access this endpoint at a snapshot.
    pub fn at<'r, 's>(&'r mut self, snapshot: &'s Snapshot)
        -> EndpointSnapshotReader<'r, 's>
    {
        EndpointSnapshotReader {
            transaction_ids: self.transaction_ids.at(snapshot),
            group_index: self.group_index.at(snapshot),
            data_transactions: self.data_transactions.at(snapshot),
            data_byte_counts: self.data_byte_counts.at(snapshot),
            end_index: self.end_index.at(snapshot),
            total_data: self.shared.as_ref().total_data.load_at(snapshot),
        }
    }
}

/// Operations supported by both `EndpointReader` and `EndpointSnapshotReader`.
pub trait EndpointReaderOps {

    /// Get the number of transactions on this endpoint.
    fn transaction_count(&self) -> u64;

    /// Get the ID of a transaction on this endpoint.
    fn transaction_id(&mut self, ep_id: EndpointTransactionId)
        -> Result<TransactionId, Error>;

    /// Get the IDs of a range of transactions on this endpoint.
    fn transaction_id_range(&mut self, ep_id_range: &Range<EndpointTransactionId>)
        -> Result<Vec<TransactionId>, Error>;

    /// Find the first transaction of a transaction group on this endpoint.
    fn group_start(&mut self, ep_group_id: EndpointGroupId)
        -> Result<EndpointTransactionId, Error>;

    /// Find the rane of transactions for a transaction group on this endpoint.
    fn group_range(&mut self, ep_group_id: EndpointGroupId)
        -> Result<Range<EndpointTransactionId>, Error>;

    /// Find the transaction for a data event on this endpoint.
    fn data_transaction(&mut self, data_id: EndpointDataEvent)
        -> Result<EndpointTransactionId, Error>;

    /// Find the data event for a transaction on this endpoint.
    fn data_for_transaction(&mut self, ep_id: EndpointTransactionId)
        -> Result<EndpointDataEvent, Error>;

    /// Get the total number of data events on this endpoint.
    fn data_event_count(&self) -> u64;

    /// Get the number of bytes transferred in a data event.
    fn data_event_byte_count(&mut self, data_id: EndpointDataEvent)
        -> Result<EndpointByteCount, Error>;

    /// Get the number of ended transaction groups on this endpoint.
    fn end_count(&self) -> u64;

    /// Get the total number of bytes transferred on this endpoint.
    fn total_data(&self) -> u64;

    /// Get the range of data events associated with a range of transactions.
    fn transfer_data_range(&mut self, range: &Range<EndpointTransactionId>)
        -> Result<Range<EndpointDataEvent>, Error>
    {
        let first_data_id = self.data_for_transaction(range.start)?;
        let last_data_id = self.data_for_transaction(range.end)?;
        Ok(first_data_id..last_data_id)
    }

    /// Get the length of data associated with a range of data events.
    fn transfer_data_length(&mut self, range: &Range<EndpointDataEvent>)
        -> Result<u64, Error>
    {
        if range.start == range.end {
            return Ok(0);
        }
        let num_data_events = self.data_event_count();
        let first_byte_count = self.data_event_byte_count(range.start)?;
        let last_byte_count = if range.end >= num_data_events {
            self.total_data()
        } else {
            self.data_event_byte_count(range.end)?
        };
        Ok(last_byte_count - first_byte_count)
    }
}

impl EndpointReaderOps for EndpointReader {

    fn transaction_count(&self) -> u64 {
        self.transaction_ids.len()
    }

    fn transaction_id(&mut self, ep_id: EndpointTransactionId)
        -> Result<TransactionId, Error>
    {
        self.transaction_ids.get(ep_id)
    }

    fn transaction_id_range(&mut self, ep_id_range: &Range<EndpointTransactionId>)
        -> Result<Vec<TransactionId>, Error>
    {
        self.transaction_ids.get_range(ep_id_range)
    }

    fn group_start(&mut self, ep_group_id: EndpointGroupId)
        -> Result<EndpointTransactionId, Error>
    {
        self.group_index.get(ep_group_id)
    }

    fn group_range(&mut self, ep_group_id: EndpointGroupId)
        -> Result<Range<EndpointTransactionId>, Error>
    {
        let transaction_count = self.transaction_count();
        self.group_index.target_range(ep_group_id, transaction_count)
    }

    fn data_transaction(&mut self, data_id: EndpointDataEvent)
        -> Result<EndpointTransactionId, Error>
    {
        self.data_transactions.get(data_id)
    }

    fn data_for_transaction(&mut self, ep_id: EndpointTransactionId)
        -> Result<EndpointDataEvent, Error>
    {
        self.data_transactions.bisect_left(&ep_id)
    }

    fn data_event_count(&self) -> u64 {
        self.data_byte_counts.len()
    }

    fn data_event_byte_count(&mut self, data_id: EndpointDataEvent)
        -> Result<EndpointByteCount, Error>
    {
        self.data_byte_counts.get(data_id)
    }

    fn end_count(&self) -> u64 {
        self.end_index.len()
    }

    fn total_data(&self) -> u64 {
        self.shared.as_ref().total_data.load()
    }
}

impl EndpointReaderOps for EndpointSnapshotReader<'_, '_> {

    fn transaction_count(&self) -> u64 {
        self.transaction_ids.len()
    }

    fn transaction_id(&mut self, ep_id: EndpointTransactionId)
        -> Result<TransactionId, Error>
    {
        self.transaction_ids.get(ep_id)
    }

    fn transaction_id_range(&mut self, ep_id_range: &Range<EndpointTransactionId>)
        -> Result<Vec<TransactionId>, Error>
    {
        self.transaction_ids.get_range(ep_id_range)
    }

    fn group_start(&mut self, ep_group_id: EndpointGroupId)
        -> Result<EndpointTransactionId, Error>
    {
        self.group_index.get(ep_group_id)
    }

    fn group_range(&mut self, ep_group_id: EndpointGroupId)
        -> Result<Range<EndpointTransactionId>, Error>
    {
        let transaction_count = self.transaction_count();
        self.group_index.target_range(ep_group_id, transaction_count)
    }

    fn data_transaction(&mut self, data_id: EndpointDataEvent)
        -> Result<EndpointTransactionId, Error>
    {
        self.data_transactions.get(data_id)
    }

    fn data_for_transaction(&mut self, ep_id: EndpointTransactionId)
        -> Result<EndpointDataEvent, Error>
    {
        self.data_transactions.bisect_left(&ep_id)
    }

    fn data_event_count(&self) -> u64 {
        self.data_byte_counts.len()
    }

    fn data_event_byte_count(&mut self, data_id: EndpointDataEvent)
        -> Result<EndpointByteCount, Error>
    {
        self.data_byte_counts.get(data_id)
    }

    fn end_count(&self) -> u64 {
        self.end_index.len()
    }

    fn total_data(&self) -> u64 {
        self.total_data
    }
}

impl CaptureReaderOps for CaptureReader {

    fn device_data(&self, id: DeviceId)
        -> Result<Arc<DeviceData>, Error>
    {
        Ok(self.shared.device_data
            .load()
            .get(id)
            .with_context(|| format!("Capture has no device with ID {id}"))?
            .clone()
        )
    }

    fn endpoint_traffic(&mut self, endpoint_id: EndpointId)
        -> Result<&mut impl EndpointReaderOps, Error>
    {
        if self.shared.endpoint_readers.load().get(endpoint_id).is_none() {
            bail!("Capture has no endpoint ID {endpoint_id}")
        }

        if self.endpoint_readers.get(endpoint_id).is_none() {
            let reader = self.shared.endpoint_readers
                .load()
                .get(endpoint_id)
                .unwrap()
                .as_ref()
                .clone();
            self.endpoint_readers.set(endpoint_id, reader);
        }

        Ok(self.endpoint_readers.get_mut(endpoint_id).unwrap())
    }

    fn byte(&mut self, id: PacketByteId) -> Result<u8, Error> {
        self.packet_data.get(id)
    }

    fn bytes(&mut self, range: &Range<PacketByteId>) -> Result<Vec<u8>, Error> {
        self.packet_data.get_range(range)
    }

    fn packet_count(&self) -> u64 {
        self.packet_index.len()
    }

    fn packet_start(&mut self, id: PacketId) -> Result<PacketByteId, Error> {
        self.packet_index.get(id)
    }

    fn packet_byte_range(&mut self, id: PacketId)
        -> Result<Range<PacketByteId>, Error>
    {
        let total_packet_data = self.packet_data.len();
        self.packet_index.target_range(id, total_packet_data)
    }

    fn packet_time(&mut self, id: PacketId) -> Result<Timestamp, Error> {
        self.packet_times.get(id)
    }

    fn event(&mut self, packet_id: PacketId) -> Result<Option<EventId>, Error> {
        let event_id = self.event_id(packet_id)?;
        if event_id.value >= self.event_index.len() {
            Ok(None)
        } else if self.event_index.get(event_id)? == packet_id {
            Ok(Some(event_id))
        } else {
            Ok(None)
        }
    }

    fn event_id(&mut self, packet_id: PacketId) -> Result<EventId, Error> {
        self.event_index.bisect_left(&packet_id)
    }

    fn event_type(&mut self, event_id: EventId) -> Result<EventType, Error> {
        let event_code = self.event_codes.get(event_id)?;
        EventType::from_code(event_code)
            .context("Event has no type")
    }

    fn transaction_count(&self) -> u64 {
        self.transaction_index.len()
    }

    fn transaction_start(&mut self, id: TransactionId) -> Result<PacketId, Error> {
        self.transaction_index.get(id)
    }

    fn transaction_packet_range(&mut self, id: TransactionId)
        -> Result<Range<PacketId>, Error>
    {
        let total_packets = self.packet_index.len();
        self.transaction_index.target_range(id, total_packets)
    }

    fn item_count(&self) -> u64 {
        self.item_index.len()
    }

    fn item_group(&mut self, id: TrafficItemId) -> Result<GroupId, Error> {
        self.item_index.get(id)
    }

    fn group_count(&self) -> u64 {
        self.group_index.len()
    }

    fn group_entry(&mut self, id: GroupId) -> Result<GroupIndexEntry, Error> {
        self.group_index.get(id)
    }

    fn device_count(&self) -> u64 {
        self.devices.len()
    }

    fn device(&mut self, id: DeviceId) -> Result<Device, Error> {
        self.devices.get(id)
    }

    fn endpoint_count(&self) -> u64 {
        self.endpoints.len()
    }

    fn endpoint(&mut self, id: EndpointId) -> Result<Endpoint, Error> {
        self.endpoints.get(id)
    }

    fn endpoint_state(&mut self, group_id: GroupId) -> Result<Vec<u8>, Error> {
        let total_endpoint_states = self.endpoint_states.len();
        let range = self.endpoint_state_index
            .target_range(group_id, total_endpoint_states)?;
        self.endpoint_states.get_range(&range)
    }

    fn complete(&self) -> bool {
        self.shared.complete.load(Acquire)
    }
}

impl CaptureReaderOps for CaptureSnapshotReader<'_, '_> {

    fn device_data(&self, id: DeviceId)
        -> Result<Arc<DeviceData>, Error>
    {
        self.device_data
            .get(id)
            .with_context(|| format!("Snapshot has no device with ID {id}"))
            .cloned()
    }

    fn endpoint_traffic(&mut self, endpoint_id: EndpointId)
        -> Result<&mut impl EndpointReaderOps, Error>
    {
        match self.endpoint_snapshots.get_mut(endpoint_id) {
            None => bail!("Snapshot has no endpoint ID {endpoint_id}"),
            Some(reader) => Ok(reader),
        }
    }

    fn byte(&mut self, id: PacketByteId) -> Result<u8, Error> {
        self.packet_data.get(id)
    }

    fn bytes(&mut self, range: &Range<PacketByteId>) -> Result<Vec<u8>, Error> {
        self.packet_data.get_range(range)
    }

    fn packet_count(&self) -> u64 {
        self.packet_index.len()
    }

    fn packet_start(&mut self, id: PacketId) -> Result<PacketByteId, Error> {
        self.packet_index.get(id)
    }

    fn packet_byte_range(&mut self, id: PacketId)
        -> Result<Range<PacketByteId>, Error>
    {
        let total_packet_data = self.packet_data.len();
        self.packet_index.target_range(id, total_packet_data)
    }

    fn packet_time(&mut self, id: PacketId) -> Result<Timestamp, Error> {
        self.packet_times.get(id)
    }

    fn event(&mut self, packet_id: PacketId) -> Result<Option<EventId>, Error> {
        let event_id = self.event_id(packet_id)?;
        if event_id.value >= self.event_index.len() {
            Ok(None)
        } else if self.event_index.get(event_id)? == packet_id {
            Ok(Some(event_id))
        } else {
            Ok(None)
        }
    }

    fn event_id(&mut self, packet_id: PacketId) -> Result<EventId, Error> {
        self.event_index.bisect_left(&packet_id)
    }

    fn event_type(&mut self, event_id: EventId) -> Result<EventType, Error> {
        let event_code = self.event_codes.get(event_id)?;
        EventType::from_code(event_code)
            .context("Event has no type")
    }

    fn transaction_count(&self) -> u64 {
        self.transaction_index.len()
    }

    fn transaction_start(&mut self, id: TransactionId) -> Result<PacketId, Error> {
        self.transaction_index.get(id)
    }

    fn transaction_packet_range(&mut self, id: TransactionId)
        -> Result<Range<PacketId>, Error>
    {
        let total_packets = self.packet_index.len();
        self.transaction_index.target_range(id, total_packets)
    }

    fn item_count(&self) -> u64 {
        self.item_index.len()
    }

    fn item_group(&mut self, id: TrafficItemId) -> Result<GroupId, Error> {
        self.item_index.get(id)
    }

    fn group_count(&self) -> u64 {
        self.group_index.len()
    }

    fn group_entry(&mut self, id: GroupId) -> Result<GroupIndexEntry, Error> {
        self.group_index.get(id)
    }

    fn device_count(&self) -> u64 {
        self.devices.len()
    }

    fn device(&mut self, id: DeviceId) -> Result<Device, Error> {
        self.devices.get(id)
    }

    fn endpoint_count(&self) -> u64 {
        self.endpoints.len()
    }

    fn endpoint(&mut self, id: EndpointId) -> Result<Endpoint, Error> {
        self.endpoints.get(id)
    }

    fn endpoint_state(&mut self, group_id: GroupId) -> Result<Vec<u8>, Error> {
        let total_endpoint_states = self.endpoint_states.len();
        let range = self.endpoint_state_index
            .target_range(group_id, total_endpoint_states)?;
        self.endpoint_states.get_range(&range)
    }

    fn complete(&self) -> bool {
        self.complete
    }
}

impl Dump for CaptureReader {
    fn dump(&self, dest: &Path) -> Result<(), Error> {
        let _ = std::fs::remove_dir_all(dest);
        std::fs::create_dir_all(dest)?;
        self.packet_data.dump(&dest.join("packet_data"))?;
        self.packet_index.dump(&dest.join("packet_index"))?;
        self.packet_times.dump(&dest.join("packet_times"))?;
        self.event_index.dump(&dest.join("event_index"))?;
        self.event_codes.dump(&dest.join("event_codes"))?;
        self.transaction_index.dump(&dest.join("transaction_index"))?;
        self.group_index.dump(&dest.join("group_index"))?;
        self.item_index.dump(&dest.join("item_index"))?;
        self.devices.dump(&dest.join("devices"))?;
        self.endpoints.dump(&dest.join("endpoints"))?;
        self.endpoint_states.dump(&dest.join("endpoint_states"))?;
        self.endpoint_state_index.dump(&dest.join("endpoint_state_index"))?;
        self.end_index.dump(&dest.join("end_index"))?;
        self.shared.endpoint_readers.load().dump(&dest.join("endpoint_readers"))?;
        self.shared.device_data.load().dump(&dest.join("device_data"))?;
        Ok(())
    }

    fn restore(db: &mut CounterSet, src: &Path) -> Result<Self, Error> {
        let endpoint_readers =
            VecMap::<EndpointId, EndpointReader>::restore(
                db, &src.join("endpoint_readers"))?;
        Ok(CaptureReader {
            shared: Arc::new(CaptureShared {
                metadata: ArcSwap::new(Arc::new(CaptureMetadata::default())),
                device_data: restore(db, &src.join("device_data"))?,
                endpoint_index: ArcSwap::new(Arc::new(VecMap::new())),
                endpoint_readers: ArcSwap::new(Arc::new({
                    let mut map = VecMap::new();
                    for reader in endpoint_readers.into_iter() {
                        map.push(Arc::new(reader.clone()));
                    }
                    map
                })),
                complete: AtomicBool::from(false),
            }),
            endpoint_readers,
            packet_data: restore(db, &src.join("packet_data"))?,
            packet_index: restore(db, &src.join("packet_index"))?,
            packet_times: restore(db, &src.join("packet_times"))?,
            event_index: restore(db, &src.join("event_index"))?,
            event_codes: restore(db, &src.join("event_codes"))?,
            transaction_index: restore(db, &src.join("transaction_index"))?,
            group_index: restore(db, &src.join("group_index"))?,
            item_index: restore(db, &src.join("item_index"))?,
            devices: restore(db, &src.join("devices"))?,
            endpoints: restore(db, &src.join("endpoints"))?,
            endpoint_states: restore(db, &src.join("endpoint_states"))?,
            endpoint_state_index: restore(db, &src.join("endpoint_state_index"))?,
            end_index: restore(db, &src.join("end_index"))?,
        })
    }
}

impl Dump for EndpointReader {
    fn dump(&self, dest: &Path) -> Result<(), Error> {
        std::fs::create_dir_all(dest)?;
        self.shared.total_data.dump(&dest.join("total_data"))?;
        self.shared.first_item_id.dump(&dest.join("first_item_id"))?;
        self.transaction_ids.dump(&dest.join("transaction_ids"))?;
        self.group_index.dump(&dest.join("group_index"))?;
        self.data_transactions.dump(&dest.join("data_transactions"))?;
        self.data_byte_counts.dump(&dest.join("data_byte_counts"))?;
        self.end_index.dump(&dest.join("end_index"))?;
        Ok(())
    }

    fn restore(db: &mut CounterSet, src: &Path) -> Result<Self, Error> {
        Ok(EndpointReader {
            shared: Arc::new(
                EndpointShared {
                    total_data: restore(db, &src.join("total_data"))?,
                    first_item_id: restore(db, &src.join("first_item_id"))?,
                }
            ),
            transaction_ids: restore(db, &src.join("transaction_ids"))?,
            group_index: restore(db, &src.join("group_index"))?,
            data_transactions: restore(db, &src.join("data_transactions"))?,
            data_byte_counts: restore(db, &src.join("data_byte_counts"))?,
            end_index: restore(db, &src.join("end_index"))?,
        })
    }
}

impl Dump for DeviceData {
    fn dump(&self, dest: &Path) -> Result<(), Error> {
        std::fs::create_dir_all(dest)?;
        self.device_descriptor.dump(&dest.join("device_descriptor"))?;
        self.configurations.dump(&dest.join("configurations"))?;
        self.config_number.dump(&dest.join("config_number"))?;
        self.interface_settings.dump(&dest.join("interface_settings"))?;
        self.endpoint_details.dump(&dest.join("endpoint_details"))?;
        self.strings.dump(&dest.join("strings"))?;
        self.version.dump(&dest.join("version"))?;
        Ok(())
    }

    fn restore(db: &mut CounterSet, src: &Path) -> Result<Self, Error> {
        Ok(DeviceData {
            device_descriptor: restore(db, &src.join("device_descriptor"))?,
            configurations: restore(db, &src.join("configurations"))?,
            config_number: restore(db, &src.join("config_number"))?,
            interface_settings: restore(db, &src.join("interface_settings"))?,
            endpoint_details: restore(db, &src.join("endpoint_details"))?,
            strings: restore(db, &src.join("strings"))?,
            version: restore(db, &src.join("version"))?,
        })
    }
}

impl Dump for EndpointDetails {
    fn dump(&self, dest: &Path) -> Result<(), Error> {
        std::fs::create_dir_all(dest)?;
        let (endpoint_type, max_packet_size) = self;
        endpoint_type.dump(&dest.join("endpoint_type"))?;
        max_packet_size.dump(&dest.join("max_packet_size"))?;
        Ok(())
    }

    fn restore(db: &mut CounterSet, src: &Path) -> Result<Self, Error> {
        Ok((
           restore(db, &src.join("endpoint_type"))?,
           restore(db, &src.join("max_packet_size"))?,
        ))
    }
}

pub mod prelude {
    #[allow(unused_imports)]
    pub use super::{
        create_capture,
        create_endpoint,
        CaptureReader,
        CaptureReaderOps,
        CaptureSnapshot,
        CaptureWriter,
        CaptureMetadata,
        Device,
        DeviceId,
        DeviceData,
        DeviceVersion,
        Endpoint,
        EndpointDataEvent,
        EndpointId,
        EndpointLookup,
        EndpointType,
        EndpointState,
        EndpointReader,
        EndpointReaderOps,
        EndpointWriter,
        EndpointTransactionId,
        EndpointGroupId,
        EventId,
        PacketId,
        PacketOrEvent,
        Timestamp,
        TrafficItemId,
        TransactionId,
        GroupId,
        Group,
        GroupContent,
        GroupIndexEntry,
        EVENT_EP_NUM,
        INVALID_EP_NUM,
        FRAMING_EP_NUM,
        EVENT_EP_ID,
        INVALID_EP_ID,
        FRAMING_EP_ID,
        FIRST_EP_ID,
        NUM_SPECIAL_DEVICES,
        NUM_SPECIAL_ENDPOINTS,
    };
}<|MERGE_RESOLUTION|>--- conflicted
+++ resolved
@@ -1150,45 +1150,28 @@
     fn transaction_fields(&mut self, transaction: &Transaction)
         -> Result<Option<SetupFields>, Error>
     {
-<<<<<<< HEAD
         let data_packet_id = match transaction.data_packet_id {
+            // If the SETUP transaction has a data packet, use it.
             Some(data_packet_id) => data_packet_id,
+            // If not, also look for one after an LS keepalive.
             None => {
                 let start_packet_id = transaction.packet_id_range.start;
                 if self.ls_keepalive_at(start_packet_id + 1)? {
+                    // SETUP, LS keepalive, DATA0
                     start_packet_id + 2
                 } else {
-                    bail!("No data packet for SETUP transaction")
+                    return Ok(None)
                 }
             }
         };
         let data_packet = self.packet(data_packet_id)?;
-        match data_packet.first() {
-            None => bail!("Found empty packet instead of setup data"),
-            Some(byte) => {
-                let pid = PID::from(byte);
-                if pid != PID::DATA0 {
-                    bail!("Found {pid} packet instead of setup data")
-                } else if data_packet.len() != 11 {
-                    bail!("Found DATA0 with packet length {} \
-                           instead of setup data", data_packet.len())
+        Ok(match data_packet.first().map(PID::from) {
+            None => None,
+            Some(pid) => {
+                if pid != PID::DATA0 || data_packet.len() != 11 {
+                    None
                 } else {
-                    Ok(SetupFields::from_data_packet(&data_packet))
-=======
-        Ok(match transaction.data_packet_id {
-            None => None,
-            Some(data_packet_id) => {
-                let data_packet = self.packet(data_packet_id)?;
-                match data_packet.first().map(PID::from) {
-                    None => None,
-                    Some(pid) => {
-                        if pid != PID::DATA0 || data_packet.len() != 11 {
-                            None
-                        } else {
-                            Some(SetupFields::from_data_packet(&data_packet))
-                        }
-                    }
->>>>>>> 543c76ba
+                    Some(SetupFields::from_data_packet(&data_packet))
                 }
             }
         })
